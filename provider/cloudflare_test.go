/*
Copyright 2017 The Kubernetes Authors.

Licensed under the Apache License, Version 2.0 (the "License");
you may not use this file except in compliance with the License.
You may obtain a copy of the License at

    http://www.apache.org/licenses/LICENSE-2.0

Unless required by applicable law or agreed to in writing, software
distributed under the License is distributed on an "AS IS" BASIS,
WITHOUT WARRANTIES OR CONDITIONS OF ANY KIND, either express or implied.
See the License for the specific language governing permissions and
limitations under the License.
*/

package provider

import (
	"context"
	"errors"
	"os"
	"testing"

	cloudflare "github.com/cloudflare/cloudflare-go"
	"github.com/stretchr/testify/assert"

	"github.com/maxatome/go-testdeep/td"
	"sigs.k8s.io/external-dns/endpoint"
	"sigs.k8s.io/external-dns/plan"
)

type MockAction struct {
	Name       string
	ZoneId     string
	RecordId   string
	RecordData cloudflare.DNSRecord
}

type mockCloudFlareClient struct {
	User            cloudflare.User
	Zones           map[string]string
	Records         map[string]map[string]cloudflare.DNSRecord
	Actions         []MockAction
	listZonesError  error
	dnsRecordsError error
}

var ExampleDomain = []cloudflare.DNSRecord{
	{
		ID:      "1234567890",
		ZoneID:  "001",
		Name:    "foobar.bar.com",
		Type:    endpoint.RecordTypeA,
		TTL:     120,
		Content: "1.2.3.4",
		Proxied: false,
	},
	{
		ID:      "2345678901",
		ZoneID:  "001",
		Name:    "foobar.bar.com",
		Type:    endpoint.RecordTypeA,
		TTL:     120,
		Content: "3.4.5.6",
		Proxied: false,
	},
	{
		ID:      "1231231233",
		ZoneID:  "002",
		Name:    "bar.foo.com",
		Type:    endpoint.RecordTypeA,
		TTL:     1,
		Content: "2.3.4.5",
		Proxied: false,
	},
}

func NewMockCloudFlareClient() *mockCloudFlareClient {
	return &mockCloudFlareClient{
		User: cloudflare.User{ID: "xxxxxxxxxxxxxxxxxxx"},
		Zones: map[string]string{
			"001": "bar.com",
			"002": "foo.com",
		},
		Records: map[string]map[string]cloudflare.DNSRecord{
			"001": {},
			"002": {},
		},
	}
}

func NewMockCloudFlareClientWithRecords(records map[string][]cloudflare.DNSRecord) *mockCloudFlareClient {
	m := NewMockCloudFlareClient()

	for zoneID, zoneRecords := range records {
		if zone, ok := m.Records[zoneID]; ok {
			for _, record := range zoneRecords {
				zone[record.ID] = record
			}
		}
	}

	return m
}

func (m *mockCloudFlareClient) CreateDNSRecord(zoneID string, rr cloudflare.DNSRecord) (*cloudflare.DNSRecordResponse, error) {
	m.Actions = append(m.Actions, MockAction{
		Name:       "Create",
		ZoneId:     zoneID,
		RecordId:   rr.ID,
		RecordData: rr,
	})
	if zone, ok := m.Records[zoneID]; ok {
		zone[rr.ID] = rr
	}
	return nil, nil
}

func (m *mockCloudFlareClient) DNSRecords(zoneID string, rr cloudflare.DNSRecord) ([]cloudflare.DNSRecord, error) {
	if m.dnsRecordsError != nil {
		return nil, m.dnsRecordsError
	}
	result := []cloudflare.DNSRecord{}
	if zone, ok := m.Records[zoneID]; ok {
		for _, record := range zone {
			result = append(result, record)
		}
		return result, nil
	}
	return result, nil
}

func (m *mockCloudFlareClient) UpdateDNSRecord(zoneID, recordID string, rr cloudflare.DNSRecord) error {
	m.Actions = append(m.Actions, MockAction{
		Name:       "Update",
		ZoneId:     zoneID,
		RecordId:   recordID,
		RecordData: rr,
	})
	if zone, ok := m.Records[zoneID]; ok {
		if _, ok := zone[recordID]; ok {
			zone[recordID] = rr
		}
	}
	return nil
}

func (m *mockCloudFlareClient) DeleteDNSRecord(zoneID, recordID string) error {
	m.Actions = append(m.Actions, MockAction{
		Name:     "Delete",
		ZoneId:   zoneID,
		RecordId: recordID,
	})
	if zone, ok := m.Records[zoneID]; ok {
		if _, ok := zone[recordID]; ok {
			delete(zone, recordID)
			return nil
		}
	}
	return nil
}

func (m *mockCloudFlareClient) UserDetails() (cloudflare.User, error) {
	return m.User, nil
}

func (m *mockCloudFlareClient) ZoneIDByName(zoneName string) (string, error) {
	for id, name := range m.Zones {
		if name == zoneName {
			return id, nil
		}
	}

	return "", errors.New("Unknown zone: " + zoneName)
}

func (m *mockCloudFlareClient) ListZones(zoneID ...string) ([]cloudflare.Zone, error) {
	if m.listZonesError != nil {
		return nil, m.listZonesError
	}

	result := []cloudflare.Zone{}

	for zoneID, zoneName := range m.Zones {
		result = append(result, cloudflare.Zone{
			ID:   zoneID,
			Name: zoneName,
		})
	}

	return result, nil
}

func (m *mockCloudFlareClient) ListZonesContext(ctx context.Context, opts ...cloudflare.ReqOption) (cloudflare.ZonesResponse, error) {
	if m.listZonesError != nil {
		return cloudflare.ZonesResponse{}, m.listZonesError
	}

	result := []cloudflare.Zone{}

	for zoneId, zoneName := range m.Zones {
		result = append(result, cloudflare.Zone{
			ID:   zoneId,
			Name: zoneName,
		})
	}

	return cloudflare.ZonesResponse{
		Result: result,
		ResultInfo: cloudflare.ResultInfo{
			Page:       1,
			TotalPages: 1,
		},
	}, nil
}

func AssertActions(t *testing.T, provider *CloudFlareProvider, endpoints []*endpoint.Endpoint, actions []MockAction, args ...interface{}) {
	t.Helper()

	var client *mockCloudFlareClient

	if provider.Client == nil {
		client = NewMockCloudFlareClient()
		provider.Client = client
	} else {
		client = provider.Client.(*mockCloudFlareClient)
	}

	ctx := context.Background()

	records, err := provider.Records(ctx)

	if err != nil {
		t.Fatalf("cannot fetch records, %s", err)
	}

	plan := &plan.Plan{
		Current:      records,
		Desired:      endpoints,
		DomainFilter: endpoint.NewDomainFilter([]string{"bar.com"}),
	}

	changes := plan.Calculate().Changes

	// Records other than A and CNAME are not supported by planner, just create them
	for _, endpoint := range endpoints {
		if endpoint.RecordType != "A" && endpoint.RecordType != "CNAME" {
			changes.Create = append(changes.Create, endpoint)
		}
	}

	err = provider.ApplyChanges(context.Background(), changes)

	if err != nil {
		t.Fatalf("cannot apply changes, %s", err)
	}

	td.Cmp(t, client.Actions, actions, args...)
}

func TestCloudflareA(t *testing.T) {
	endpoints := []*endpoint.Endpoint{
		{
			RecordType: "A",
			DNSName:    "bar.com",
			Targets:    endpoint.Targets{"127.0.0.1", "127.0.0.2"},
		},
	}

	AssertActions(t, &CloudFlareProvider{}, endpoints, []MockAction{
		{
			Name:   "Create",
			ZoneId: "001",
			RecordData: cloudflare.DNSRecord{
				Type:    "A",
				Name:    "bar.com",
				Content: "127.0.0.1",
				TTL:     1,
				Proxied: false,
			},
		},
		{
			Name:   "Create",
			ZoneId: "001",
			RecordData: cloudflare.DNSRecord{
				Type:    "A",
				Name:    "bar.com",
				Content: "127.0.0.2",
				TTL:     1,
				Proxied: false,
			},
		},
	})
}

func TestCloudflareCname(t *testing.T) {
	endpoints := []*endpoint.Endpoint{
		{
			RecordType: "CNAME",
			DNSName:    "cname.bar.com",
			Targets:    endpoint.Targets{"google.com", "facebook.com"},
		},
	}

	AssertActions(t, &CloudFlareProvider{}, endpoints, []MockAction{
		{
			Name:   "Create",
			ZoneId: "001",
			RecordData: cloudflare.DNSRecord{
				Type:    "CNAME",
				Name:    "cname.bar.com",
				Content: "google.com",
				TTL:     1,
				Proxied: false,
			},
		},
		{
			Name:   "Create",
			ZoneId: "001",
			RecordData: cloudflare.DNSRecord{
				Type:    "CNAME",
				Name:    "cname.bar.com",
				Content: "facebook.com",
				TTL:     1,
				Proxied: false,
			},
		},
	})
}

func TestCloudflareCustomTTL(t *testing.T) {
	endpoints := []*endpoint.Endpoint{
		{
			RecordType: "A",
			DNSName:    "ttl.bar.com",
			Targets:    endpoint.Targets{"127.0.0.1"},
			RecordTTL:  120,
		},
	}

	AssertActions(t, &CloudFlareProvider{}, endpoints, []MockAction{
		{
			Name:   "Create",
			ZoneId: "001",
			RecordData: cloudflare.DNSRecord{
				Type:    "A",
				Name:    "ttl.bar.com",
				Content: "127.0.0.1",
				TTL:     120,
				Proxied: false,
			},
		},
	})
}

func TestCloudflareProxiedDefault(t *testing.T) {
	endpoints := []*endpoint.Endpoint{
		{
			RecordType: "A",
			DNSName:    "bar.com",
			Targets:    endpoint.Targets{"127.0.0.1"},
		},
	}

	AssertActions(t, &CloudFlareProvider{proxiedByDefault: true}, endpoints, []MockAction{
		{
			Name:   "Create",
			ZoneId: "001",
			RecordData: cloudflare.DNSRecord{
				Type:    "A",
				Name:    "bar.com",
				Content: "127.0.0.1",
				TTL:     1,
				Proxied: true,
			},
		},
	})
}

func TestCloudflareProxiedOverrideTrue(t *testing.T) {
	endpoints := []*endpoint.Endpoint{
		{
			RecordType: "A",
			DNSName:    "bar.com",
			Targets:    endpoint.Targets{"127.0.0.1"},
			ProviderSpecific: endpoint.ProviderSpecific{
				endpoint.ProviderSpecificProperty{
					Name:  "external-dns.alpha.kubernetes.io/cloudflare-proxied",
					Value: "true",
				},
			},
		},
	}

	AssertActions(t, &CloudFlareProvider{}, endpoints, []MockAction{
		{
			Name:   "Create",
			ZoneId: "001",
			RecordData: cloudflare.DNSRecord{
				Type:    "A",
				Name:    "bar.com",
				Content: "127.0.0.1",
				TTL:     1,
				Proxied: true,
			},
		},
	})
}

func TestCloudflareProxiedOverrideFalse(t *testing.T) {
	endpoints := []*endpoint.Endpoint{
		{
			RecordType: "A",
			DNSName:    "bar.com",
			Targets:    endpoint.Targets{"127.0.0.1"},
			ProviderSpecific: endpoint.ProviderSpecific{
				endpoint.ProviderSpecificProperty{
					Name:  "external-dns.alpha.kubernetes.io/cloudflare-proxied",
					Value: "false",
				},
			},
		},
	}

	AssertActions(t, &CloudFlareProvider{proxiedByDefault: true}, endpoints, []MockAction{
		{
			Name:   "Create",
			ZoneId: "001",
			RecordData: cloudflare.DNSRecord{
				Type:    "A",
				Name:    "bar.com",
				Content: "127.0.0.1",
				TTL:     1,
				Proxied: false,
			},
		},
	})
}

func TestCloudflareProxiedOverrideIllegal(t *testing.T) {
	endpoints := []*endpoint.Endpoint{
		{
			RecordType: "A",
			DNSName:    "bar.com",
			Targets:    endpoint.Targets{"127.0.0.1"},
			ProviderSpecific: endpoint.ProviderSpecific{
				endpoint.ProviderSpecificProperty{
					Name:  "external-dns.alpha.kubernetes.io/cloudflare-proxied",
					Value: "asfasdfa",
				},
			},
		},
	}

	AssertActions(t, &CloudFlareProvider{proxiedByDefault: true}, endpoints, []MockAction{
		{
			Name:   "Create",
			ZoneId: "001",
			RecordData: cloudflare.DNSRecord{
				Type:    "A",
				Name:    "bar.com",
				Content: "127.0.0.1",
				TTL:     1,
				Proxied: true,
			},
		},
	})
}

func TestCloudflareSetProxied(t *testing.T) {
	var testCases = []struct {
		recordType string
		domain     string
		proxiable  bool
	}{
		{"A", "bar.com", true},
		{"CNAME", "bar.com", true},
		{"TXT", "bar.com", false},
		{"MX", "bar.com", false},
		{"NS", "bar.com", false},
		{"SPF", "bar.com", false},
		{"SRV", "bar.com", false},
		{"A", "*.bar.com", false},
	}

	for _, testCase := range testCases {
		endpoints := []*endpoint.Endpoint{
			{
				RecordType: testCase.recordType,
				DNSName:    testCase.domain,
				Targets:    endpoint.Targets{"127.0.0.1"},
				ProviderSpecific: endpoint.ProviderSpecific{
					endpoint.ProviderSpecificProperty{
						Name:  "external-dns.alpha.kubernetes.io/cloudflare-proxied",
						Value: "true",
					},
				},
			},
		}

		AssertActions(t, &CloudFlareProvider{}, endpoints, []MockAction{
			{
				Name:   "Create",
				ZoneId: "001",
				RecordData: cloudflare.DNSRecord{
					Type:    testCase.recordType,
					Name:    testCase.domain,
					Content: "127.0.0.1",
					TTL:     1,
					Proxied: testCase.proxiable,
				},
			},
		}, testCase.recordType+" record on "+testCase.domain)
	}
}

func TestCloudflareZones(t *testing.T) {
	provider := &CloudFlareProvider{
		Client:       NewMockCloudFlareClient(),
		domainFilter: endpoint.NewDomainFilter([]string{"bar.com"}),
		zoneIDFilter: NewZoneIDFilter([]string{""}),
	}

	zones, err := provider.Zones(context.Background())
	if err != nil {
		t.Fatal(err)
	}

	assert.Equal(t, 1, len(zones))
	assert.Equal(t, "bar.com", zones[0].Name)
}

func TestCloudflareRecords(t *testing.T) {
	client := NewMockCloudFlareClientWithRecords(map[string][]cloudflare.DNSRecord{
		"001": ExampleDomain,
	})

	provider := &CloudFlareProvider{
		Client: client,
	}
	ctx := context.Background()

	records, err := provider.Records(ctx)
	if err != nil {
		t.Errorf("should not fail, %s", err)
	}

	assert.Equal(t, 2, len(records))
	client.dnsRecordsError = errors.New("failed to list dns records")
	_, err = provider.Records(ctx)
	if err == nil {
		t.Errorf("expected to fail")
	}
	client.dnsRecordsError = nil
	client.listZonesError = errors.New("failed to list zones")
	_, err = provider.Records(ctx)
	if err == nil {
		t.Errorf("expected to fail")
	}
}

func TestCloudflareProvider(t *testing.T) {
	_ = os.Setenv("CF_API_TOKEN", "abc123def")
	_, err := NewCloudFlareProvider(
		endpoint.NewDomainFilter([]string{"bar.com"}),
		NewZoneIDFilter([]string{""}),
		25,
		false,
		true)
	if err != nil {
		t.Errorf("should not fail, %s", err)
	}
	_ = os.Unsetenv("CF_API_TOKEN")
	_ = os.Setenv("CF_API_KEY", "xxxxxxxxxxxxxxxxx")
	_ = os.Setenv("CF_API_EMAIL", "test@test.com")
	_, err = NewCloudFlareProvider(
		endpoint.NewDomainFilter([]string{"bar.com"}),
		NewZoneIDFilter([]string{""}),
		1,
		false,
		true)
	if err != nil {
		t.Errorf("should not fail, %s", err)
	}
	_ = os.Unsetenv("CF_API_KEY")
	_ = os.Unsetenv("CF_API_EMAIL")
	_, err = NewCloudFlareProvider(
		endpoint.NewDomainFilter([]string{"bar.com"}),
		NewZoneIDFilter([]string{""}),
		50,
		false,
		true)
	if err == nil {
		t.Errorf("expected to fail")
	}
}

func TestCloudflareApplyChanges(t *testing.T) {
	changes := &plan.Changes{}
	client := NewMockCloudFlareClient()
	provider := &CloudFlareProvider{
		Client: client,
	}
	changes.Create = []*endpoint.Endpoint{{
		DNSName: "new.bar.com",
		Targets: endpoint.Targets{"target"},
	}, {
		DNSName: "new.ext-dns-test.unrelated.to",
		Targets: endpoint.Targets{"target"},
	}}
	changes.Delete = []*endpoint.Endpoint{{
		DNSName: "foobar.bar.com",
		Targets: endpoint.Targets{"target"},
	}}
	changes.UpdateOld = []*endpoint.Endpoint{{
		DNSName: "foobar.bar.com",
		Targets: endpoint.Targets{"target-old"},
	}}
	changes.UpdateNew = []*endpoint.Endpoint{{
		DNSName: "foobar.bar.com",
		Targets: endpoint.Targets{"target-new"},
	}}
	err := provider.ApplyChanges(context.Background(), changes)

	if err != nil {
		t.Errorf("should not fail, %s", err)
	}

	td.Cmp(t, client.Actions, []MockAction{
		{
			Name:   "Create",
			ZoneId: "001",
			RecordData: cloudflare.DNSRecord{
				Name:    "new.bar.com",
				Content: "target",
				TTL:     1,
			},
		},
		{
			Name:   "Create",
			ZoneId: "001",
			RecordData: cloudflare.DNSRecord{
				Name:    "foobar.bar.com",
				Content: "target-new",
				TTL:     1,
			},
		},
	})

	// empty changes
	changes.Create = []*endpoint.Endpoint{}
	changes.Delete = []*endpoint.Endpoint{}
	changes.UpdateOld = []*endpoint.Endpoint{}
	changes.UpdateNew = []*endpoint.Endpoint{}

	err = provider.ApplyChanges(context.Background(), changes)
	if err != nil {
		t.Errorf("should not fail, %s", err)
	}
}

func TestCloudflareGetRecordID(t *testing.T) {
	p := &CloudFlareProvider{}
	records := []cloudflare.DNSRecord{
		{
			Name:    "foo.com",
			Type:    endpoint.RecordTypeCNAME,
			Content: "foobar",
			ID:      "1",
		},
		{
			Name: "bar.de",
			Type: endpoint.RecordTypeA,
			ID:   "2",
		},
		{
			Name:    "bar.de",
			Type:    endpoint.RecordTypeA,
			Content: "1.2.3.4",
			ID:      "2",
		},
	}

	assert.Equal(t, "", p.getRecordID(records, cloudflare.DNSRecord{
		Name:    "foo.com",
		Type:    endpoint.RecordTypeA,
		Content: "foobar",
	}))

	assert.Equal(t, "", p.getRecordID(records, cloudflare.DNSRecord{
		Name:    "foo.com",
		Type:    endpoint.RecordTypeCNAME,
		Content: "fizfuz",
	}))

	assert.Equal(t, "1", p.getRecordID(records, cloudflare.DNSRecord{
		Name:    "foo.com",
		Type:    endpoint.RecordTypeCNAME,
		Content: "foobar",
	}))
	assert.Equal(t, "", p.getRecordID(records, cloudflare.DNSRecord{
		Name:    "bar.de",
		Type:    endpoint.RecordTypeA,
		Content: "2.3.4.5",
	}))
	assert.Equal(t, "2", p.getRecordID(records, cloudflare.DNSRecord{
		Name:    "bar.de",
		Type:    endpoint.RecordTypeA,
		Content: "1.2.3.4",
	}))
}

func TestCloudflareGroupByNameAndType(t *testing.T) {
	testCases := []struct {
		Name              string
		Records           []cloudflare.DNSRecord
		ExpectedEndpoints []*endpoint.Endpoint
	}{
		{
			Name:              "empty",
			Records:           []cloudflare.DNSRecord{},
			ExpectedEndpoints: []*endpoint.Endpoint{},
		},
		{
			Name: "single record - single target",
			Records: []cloudflare.DNSRecord{
				{
					Name:    "foo.com",
					Type:    endpoint.RecordTypeA,
					Content: "10.10.10.1",
					TTL:     defaultCloudFlareRecordTTL,
				},
			},
			ExpectedEndpoints: []*endpoint.Endpoint{
				{
					DNSName:    "foo.com",
					Targets:    endpoint.Targets{"10.10.10.1"},
					RecordType: endpoint.RecordTypeA,
					RecordTTL:  endpoint.TTL(defaultCloudFlareRecordTTL),
					Labels:     endpoint.Labels{},
					ProviderSpecific: endpoint.ProviderSpecific{
						{
							Name:  "external-dns.alpha.kubernetes.io/cloudflare-proxied",
							Value: "false",
						},
					},
				},
			},
		},
		{
			Name: "single record - multiple targets",
			Records: []cloudflare.DNSRecord{
				{
					Name:    "foo.com",
					Type:    endpoint.RecordTypeA,
					Content: "10.10.10.1",
					TTL:     defaultCloudFlareRecordTTL,
				},
				{
					Name:    "foo.com",
					Type:    endpoint.RecordTypeA,
					Content: "10.10.10.2",
					TTL:     defaultCloudFlareRecordTTL,
				},
			},
			ExpectedEndpoints: []*endpoint.Endpoint{
				{
					DNSName:    "foo.com",
					Targets:    endpoint.Targets{"10.10.10.1", "10.10.10.2"},
					RecordType: endpoint.RecordTypeA,
					RecordTTL:  endpoint.TTL(defaultCloudFlareRecordTTL),
					Labels:     endpoint.Labels{},
					ProviderSpecific: endpoint.ProviderSpecific{
						{
							Name:  "external-dns.alpha.kubernetes.io/cloudflare-proxied",
							Value: "false",
						},
					},
				},
			},
		},
		{
			Name: "multiple record - multiple targets",
			Records: []cloudflare.DNSRecord{
				{
					Name:    "foo.com",
					Type:    endpoint.RecordTypeA,
					Content: "10.10.10.1",
					TTL:     defaultCloudFlareRecordTTL,
				},
				{
					Name:    "foo.com",
					Type:    endpoint.RecordTypeA,
					Content: "10.10.10.2",
					TTL:     defaultCloudFlareRecordTTL,
				},
				{
					Name:    "bar.de",
					Type:    endpoint.RecordTypeA,
					Content: "10.10.10.1",
					TTL:     defaultCloudFlareRecordTTL,
				},
				{
					Name:    "bar.de",
					Type:    endpoint.RecordTypeA,
					Content: "10.10.10.2",
					TTL:     defaultCloudFlareRecordTTL,
				},
			},
			ExpectedEndpoints: []*endpoint.Endpoint{
				{
					DNSName:    "foo.com",
					Targets:    endpoint.Targets{"10.10.10.1", "10.10.10.2"},
					RecordType: endpoint.RecordTypeA,
					RecordTTL:  endpoint.TTL(defaultCloudFlareRecordTTL),
					Labels:     endpoint.Labels{},
					ProviderSpecific: endpoint.ProviderSpecific{
						{
							Name:  "external-dns.alpha.kubernetes.io/cloudflare-proxied",
							Value: "false",
						},
					},
				},
				{
					DNSName:    "bar.de",
					Targets:    endpoint.Targets{"10.10.10.1", "10.10.10.2"},
					RecordType: endpoint.RecordTypeA,
					RecordTTL:  endpoint.TTL(defaultCloudFlareRecordTTL),
					Labels:     endpoint.Labels{},
					ProviderSpecific: endpoint.ProviderSpecific{
						{
							Name:  "external-dns.alpha.kubernetes.io/cloudflare-proxied",
							Value: "false",
						},
					},
				},
			},
		},
		{
			Name: "multiple record - mixed single/multiple targets",
			Records: []cloudflare.DNSRecord{
				{
					Name:    "foo.com",
					Type:    endpoint.RecordTypeA,
					Content: "10.10.10.1",
					TTL:     defaultCloudFlareRecordTTL,
				},
				{
					Name:    "foo.com",
					Type:    endpoint.RecordTypeA,
					Content: "10.10.10.2",
					TTL:     defaultCloudFlareRecordTTL,
				},
				{
					Name:    "bar.de",
					Type:    endpoint.RecordTypeA,
					Content: "10.10.10.1",
					TTL:     defaultCloudFlareRecordTTL,
				},
			},
			ExpectedEndpoints: []*endpoint.Endpoint{
				{
					DNSName:    "foo.com",
					Targets:    endpoint.Targets{"10.10.10.1", "10.10.10.2"},
					RecordType: endpoint.RecordTypeA,
					RecordTTL:  endpoint.TTL(defaultCloudFlareRecordTTL),
					Labels:     endpoint.Labels{},
					ProviderSpecific: endpoint.ProviderSpecific{
						{
							Name:  "external-dns.alpha.kubernetes.io/cloudflare-proxied",
							Value: "false",
						},
					},
				},
				{
					DNSName:    "bar.de",
					Targets:    endpoint.Targets{"10.10.10.1"},
					RecordType: endpoint.RecordTypeA,
					RecordTTL:  endpoint.TTL(defaultCloudFlareRecordTTL),
					Labels:     endpoint.Labels{},
					ProviderSpecific: endpoint.ProviderSpecific{
						{
							Name:  "external-dns.alpha.kubernetes.io/cloudflare-proxied",
							Value: "false",
						},
					},
				},
			},
		},
		{
			Name: "unsupported record type",
			Records: []cloudflare.DNSRecord{
				{
					Name:    "foo.com",
					Type:    endpoint.RecordTypeA,
					Content: "10.10.10.1",
					TTL:     defaultCloudFlareRecordTTL,
				},
				{
					Name:    "foo.com",
					Type:    endpoint.RecordTypeA,
					Content: "10.10.10.2",
					TTL:     defaultCloudFlareRecordTTL,
				},
				{
					Name:    "bar.de",
					Type:    "NOT SUPPORTED",
					Content: "10.10.10.1",
					TTL:     defaultCloudFlareRecordTTL,
				},
			},
			ExpectedEndpoints: []*endpoint.Endpoint{
				{
					DNSName:    "foo.com",
					Targets:    endpoint.Targets{"10.10.10.1", "10.10.10.2"},
					RecordType: endpoint.RecordTypeA,
					RecordTTL:  endpoint.TTL(defaultCloudFlareRecordTTL),
					Labels:     endpoint.Labels{},
					ProviderSpecific: endpoint.ProviderSpecific{
						{
							Name:  "external-dns.alpha.kubernetes.io/cloudflare-proxied",
							Value: "false",
						},
					},
				},
			},
		},
	}

	for _, tc := range testCases {
		assert.ElementsMatch(t, groupByNameAndType(tc.Records), tc.ExpectedEndpoints)
	}
}

func TestCloudflareComplexUpdate(t *testing.T) {
	client := NewMockCloudFlareClientWithRecords(map[string][]cloudflare.DNSRecord{
		"001": ExampleDomain,
	})

	provider := &CloudFlareProvider{
		Client: client,
	}
	ctx := context.Background()

	records, err := provider.Records(ctx)

	if err != nil {
		t.Errorf("should not fail, %s", err)
	}

	plan := &plan.Plan{
		Current: records,
		Desired: []*endpoint.Endpoint{
			{
				DNSName:    "foobar.bar.com",
				Targets:    endpoint.Targets{"1.2.3.4", "2.3.4.5"},
				RecordType: endpoint.RecordTypeA,
				RecordTTL:  endpoint.TTL(defaultCloudFlareRecordTTL),
				Labels:     endpoint.Labels{},
				ProviderSpecific: endpoint.ProviderSpecific{
					{
						Name:  "external-dns.alpha.kubernetes.io/cloudflare-proxied",
						Value: "true",
					},
				},
			},
		},
		DomainFilter: endpoint.NewDomainFilter([]string{"bar.com"}),
	}

	planned := plan.Calculate()

	err = provider.ApplyChanges(context.Background(), planned.Changes)

	if err != nil {
		t.Errorf("should not fail, %s", err)
	}

	td.CmpDeeply(t, client.Actions, []MockAction{
<<<<<<< HEAD
		MockAction{
=======
		{
			Name:     "Delete",
			ZoneId:   "001",
			RecordId: "1234567890",
		},
		{
>>>>>>> 5b752deb
			Name:   "Create",
			ZoneId: "001",
			RecordData: cloudflare.DNSRecord{
				Name:    "foobar.bar.com",
				Type:    "A",
				Content: "2.3.4.5",
				TTL:     1,
				Proxied: true,
			},
		},
<<<<<<< HEAD
		MockAction{
			Name:     "Update",
			ZoneId:   "001",
			RecordId: "1234567890",
=======
		{
			Name:   "Create",
			ZoneId: "001",
>>>>>>> 5b752deb
			RecordData: cloudflare.DNSRecord{
				Name:    "foobar.bar.com",
				Type:    "A",
				Content: "1.2.3.4",
				TTL:     1,
				Proxied: true,
			},
		},
		MockAction{
			Name:     "Delete",
			ZoneId:   "001",
			RecordId: "2345678901",
		},
	})
}<|MERGE_RESOLUTION|>--- conflicted
+++ resolved
@@ -978,16 +978,7 @@
 	}
 
 	td.CmpDeeply(t, client.Actions, []MockAction{
-<<<<<<< HEAD
 		MockAction{
-=======
-		{
-			Name:     "Delete",
-			ZoneId:   "001",
-			RecordId: "1234567890",
-		},
-		{
->>>>>>> 5b752deb
 			Name:   "Create",
 			ZoneId: "001",
 			RecordData: cloudflare.DNSRecord{
@@ -998,16 +989,10 @@
 				Proxied: true,
 			},
 		},
-<<<<<<< HEAD
 		MockAction{
 			Name:     "Update",
 			ZoneId:   "001",
 			RecordId: "1234567890",
-=======
-		{
-			Name:   "Create",
-			ZoneId: "001",
->>>>>>> 5b752deb
 			RecordData: cloudflare.DNSRecord{
 				Name:    "foobar.bar.com",
 				Type:    "A",
